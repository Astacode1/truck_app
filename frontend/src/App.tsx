--- conflicted
+++ resolved
@@ -10,11 +10,8 @@
 import IFTACalculator from './pages/IFTACalculator'
 import IFTAFormGenerator from './pages/IFTAFormGenerator'
 import Maintenance from './pages/Maintenance'
-<<<<<<< HEAD
 import ColorPalette from './components/ColorPalette'
-=======
 import Settings from './pages/Settings'
->>>>>>> 3881f09d
 
 function App() {
   return (
@@ -31,11 +28,8 @@
           <Route path="/ifta" element={<IFTACalculator />} />
           <Route path="/ifta-form" element={<IFTAFormGenerator />} />
           <Route path="/maintenance" element={<Maintenance />} />
-<<<<<<< HEAD
           <Route path="/colors" element={<ColorPalette />} />
-=======
           <Route path="/settings" element={<Settings />} />
->>>>>>> 3881f09d
         </Routes>
         </Layout>
       </Router>
